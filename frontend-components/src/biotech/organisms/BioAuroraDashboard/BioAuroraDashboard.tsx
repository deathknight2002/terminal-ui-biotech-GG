--- conflicted
+++ resolved
@@ -1,10 +1,6 @@
 import React, { useMemo } from 'react';
 import styles from './BioAuroraDashboard.module.css';
-<<<<<<< HEAD
 import { AuroraBackdrop } from '../../../terminal/organisms/AuroraBackdrop';
-=======
-import { AuroraBackdrop } from '../../../terminal/organisms/AuroraBackdrop/AuroraBackdrop';
->>>>>>> b090b533
 import { Panel } from '../../../terminal/organisms/Panel';
 import { DataTable, type Column } from '../../../tables/DataTable';
 import { MonitoringTable } from '../../../tables/MonitoringTable';
@@ -481,8 +477,8 @@
                       />
                       <Text as="div" variant="body-sm" color="secondary">
                         [
-                          stage.startDate ? `Start ${new Date(stage.startDate!).toLocaleDateString('en-US', { month: 'short', day: 'numeric' })}` : null,
-                          stage.endDate ? `ETA ${new Date(stage.endDate!).toLocaleDateString('en-US', { month: 'short', day: 'numeric' })}` : null,
+                          stage.startDate ? `Start ${new Date(stage.startDate).toLocaleDateString('en-US', { month: 'short', day: 'numeric' })}` : null,
+                          stage.endDate ? `ETA ${new Date(stage.endDate).toLocaleDateString('en-US', { month: 'short', day: 'numeric' })}` : null,
                         ].filter(Boolean).join(' | ')
                       </Text>
                     </div>
